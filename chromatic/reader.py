--- conflicted
+++ resolved
@@ -1,11 +1,10 @@
-<<<<<<< HEAD
 import h5py as h5
 
 try:
     import cPickle as pickle
 except:
     import _pickle as pickle
-    
+
 import numpy as np
 
 
@@ -51,7 +50,7 @@
         handle = h5.File(loadfilename + '.h5', 'r')
         for param in load:
             exec('event.' + param + ' = handle["' + param + '"][:]')
-      
+
     # calibration data:
             if event.havecalaor:
                 exec('event.pre'  + param + ' = handle["pre'  + param + '"][:]')
@@ -62,32 +61,26 @@
     return event
 
 def eureadka(filename,metaname):
-    
+
     event = loadevent(filename,load=[])
-    
+
     meta = loadevent(metaname,load=[])
-       
-    
+
+
     t = event.int_times['int_mid_BJD_TDB'] #UT time for the midpoint of exposure
     f = event.optspec[:, meta.xwindow[0]:meta.xwindow[1]]
-    e = event.opterr[:, meta.xwindow[0]:meta.xwindow[1]]    
+    e = event.opterr[:, meta.xwindow[0]:meta.xwindow[1]]
     w = event.subwave[meta.src_ypos, meta.xwindow[0]:meta.xwindow[1]]
     #this assumes the wavelength axis is the same for all exposures
-    
+
     timelike = {}
     timelike['time'] = t
-    
+
     wavelike = {}
     wavelike['wavelength'] = w
-    
+
     fluxlike = {}
     fluxlike['flux'] = f
     fluxlike['error'] = e
-    
-    return timelike, wavelike, fluxlike
-    
-=======
-"""tool for reading the Eureka
-output files and making a
-Rainbow out of it"""
->>>>>>> 9bad0b64
+
+    return timelike, wavelike, fluxlike