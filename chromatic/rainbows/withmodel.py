--- conflicted
+++ resolved
@@ -33,14 +33,6 @@
         return self.flux - self.model
 
     @property
-<<<<<<< HEAD
-    def residuals_ppm(self):
-        """
-        Calculate the residuals on the fly,
-        to make sure they're always up to date.
-        """
-        return (self.flux - self.model) * 1e6
-=======
     def chi_squared(self):
         """
         Calculate $\chi^2$.
@@ -58,7 +50,6 @@
         """
         r = (self.flux - self.model) / self.uncertainty
         return np.sum(r[self.ok] ** 2)
->>>>>>> 806ba215
 
     @property
     def residuals_plus_one(self):
