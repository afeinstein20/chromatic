from ...imports import *

__all__ = ["inflate_uncertainty"]


def inflate_uncertainty(
    self,
    method="MAD",
    remove_trends=False,
    remove_trends_method="median_filter",
    remove_trends_kw={},
    minimum_inflate_ratio=1.0,
):
    """
    A quick tool to inflate uncertainties to match scatter.

    Parameters
    ----------
    method : string
        What method to use to obtain measured scatter.
        Current options are 'MAD', 'standard-deviation'.
    remove_trends : bool
        Should we remove trends before estimating by how
        much we need to inflate the uncertainties?
    remove_trends_method : str
        What method should be used to remove trends?
        See `.remove_trends` for options.
    remove_trends_kw : dict
        What keyword arguments should be passed to `remove_trends`?
    minimum_inflate_ratio : float, optional
        the minimum inflate_ratio that can be. We don't want people
        to deflate uncertainty unless a very specific case of unstable
        pipeline output.

    Returns
    -------
    removed : Rainbow
        The Rainbow with estimated signals removed.
    """
    # TODO, think about more careful treatment of uncertainties + good/bad data

    # create a history entry for this action (before other variables are defined)
    h = self._create_history_entry("inflate_uncertainty", locals())

    # create a new copy
    new = self._create_copy()

    # if desired, remove trends before estimating inflation factor
    if remove_trends:
        trend_removed = new.remove_trends(**remove_trends_kw)
    else:
        trend_removed = new

    # estimate the scatter
    measured_scatter = trend_removed.get_measured_scatter(
        method=method, minimum_acceptable_ok=1e-10
    )

    # get the expected uncertainty
    expected_uncertainty = trend_removed.get_expected_uncertainty()

<<<<<<< HEAD
    # calculate the necessary inflation ratio
    inflate_ratio = measured_scatter / expected_uncertainty
    new.wavelike["inflate_ratio"] = inflate_ratio

    # warn if there are some inflation ratios below minimum (usually = 1)
=======
    inflate_ratio = measured_scatter/expected_uncertainty
    inflate_ratio = np.where(inflate_ratio < 1.0, 1.0, inflate_ratio)

    new.wavelike['inflate_ratio'] = inflate_ratio
>>>>>>> 25b19d68
    if np.min(inflate_ratio) < minimum_inflate_ratio:
        cheerfully_suggest(
            f"""
        {np.sum(inflate_ratio < minimum_inflate_ratio)} uncertainty inflation ratios would be below
        the `minimum_inflate_ratio` of {minimum_inflate_ratio}, so they have not been changed.
        """
        )
        inflate_ratio = np.maximum(inflate_ratio, minimum_inflate_ratio)

    # inflate the uncertainties
    new.uncertainty = new.uncertainty * inflate_ratio[:, np.newaxis]

    # append the history entry to the new Rainbow
    new._record_history_entry(h)

    # return the new Rainbow
    return new<|MERGE_RESOLUTION|>--- conflicted
+++ resolved
@@ -59,18 +59,10 @@
     # get the expected uncertainty
     expected_uncertainty = trend_removed.get_expected_uncertainty()
 
-<<<<<<< HEAD
     # calculate the necessary inflation ratio
     inflate_ratio = measured_scatter / expected_uncertainty
-    new.wavelike["inflate_ratio"] = inflate_ratio
 
     # warn if there are some inflation ratios below minimum (usually = 1)
-=======
-    inflate_ratio = measured_scatter/expected_uncertainty
-    inflate_ratio = np.where(inflate_ratio < 1.0, 1.0, inflate_ratio)
-
-    new.wavelike['inflate_ratio'] = inflate_ratio
->>>>>>> 25b19d68
     if np.min(inflate_ratio) < minimum_inflate_ratio:
         cheerfully_suggest(
             f"""
@@ -80,6 +72,9 @@
         )
         inflate_ratio = np.maximum(inflate_ratio, minimum_inflate_ratio)
 
+    # store the inflation ratio
+    new.wavelike["inflate_ratio"] = inflate_ratio
+
     # inflate the uncertainties
     new.uncertainty = new.uncertainty * inflate_ratio[:, np.newaxis]
 
