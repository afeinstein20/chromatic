from ..imports import *
from ..talker import Talker
from ..resampling import *


class Rainbow(Talker):
    """
    Rainbow objects represent the flux of an object as a function of both wavelength and time.
    """
    _core_dictionaries = ['fluxlike', 'timelike', 'wavelike', 'metadata']

    def __init__(self, wavelength=None, time=None, flux=None, uncertainty=None, **kw):
        """
        Initialize a Rainbow object.

        Parameters
        ----------
        wavelength : astropy.unit.Quantity
            A 1D array of wavelengths, in any unit.
        time : astropy.unit.Quantity or astropy.unit.Time
            A 1D array of times, in any unit.
        flux : np.array
            A 2D array of flux values.
        uncertainty : np.array
            A 2D array of uncertainties, associated with the flux.
        """

        # metadata are arbitrary types of information we need
        self.metadata = {}

        # wavelike quanities are 1D arrays with nwave elements
        self.wavelike = {}
        self.wavelike["wavelength"] = wavelength

        # timelike quantities are 1D arrays with ntime elements
        self.timelike = {}
        self.timelike["time"] = time

        # fluxlike quantities are 2D arrays with nwave x time elements
        self.fluxlike = {}
        self.fluxlike["flux"] = flux
        self.fluxlike["uncertainty"] = uncertainty

<<<<<<< HEAD
    @property
    def _nametag(self):
        return f"🌈({self.nwave}w, {self.ntime}t)"

    @property
    def wavelength(self):
        return self.wavelike["wavelength"]
=======
        self._guess_wscale()
>>>>>>> ba1f65e5

    def _guess_wscale(self):
        '''
        Try to guess the wscale from the wavelengths.
        '''

        # give up if there's no wavelength array
        if self.wavelength is None:
            return '?'

        # calculate difference arrays
        w = self.wavelength.value
        dw = np.diff(w)
        dlogw = np.diff(np.log(w))

        # test the three options
        if np.all(dw == dw[0]):
            self.metadata['wscale'] = 'linear'
        elif np.all(dlogw == dlogw[0]):
            self.metadata['wscale'] = 'log'
        else:
            self.metadata['wscale'] = '?'

    def __getattr__(self, key):
        '''
        If an attribute/method isn't explicitly defined,
        try to pull it from one of the core dictionaries.

        Let's say you want to get the 2D uncertainty array
        but don't want to type `self.fluxlike['uncertainty']`.
        You could instead type `self.uncertainty`, and this
        would try to search through the four standard
        dictionaries to pull out the first `uncertainty`
        it finds.

        Parameters
        ----------
        key : str
            The attribute we're trying to get.
        '''
        if key not in self._core_dictionaries:
            for dictionary_name in self._core_dictionaries:
                try:
                    return self.__dict__[dictionary_name][key]
                except KeyError:
                    pass

    # TODO - what should we do with __setattr__?
    #   actually allow to reset things in metadata?
    #   give a warning that you try to set something you shouldn't?
    #   if things have the right size, just organize them

    @property
    def _nametag(self):
        '''
        This short phrase will preface everything
        said with `self.speak()`.
        '''
        return f'🌈({self.nwave}w, {self.ntime}t)'

    @property
    def shape(self):
        '''
        The shape of the flux array (nwave, ntime)
        '''
        return (self.nwave, self.ntime)

    @property
    def nwave(self):
        '''
        The number of wavelengths
        '''
        if self.wavelength is None:
            return 0
        else:
            return len(self.wavelength)

    @property
    def ntime(self):
        '''
        The number of times
        '''
        if self.time is None:
            return 0
        else:
            return len(self.time)

    @property
    def nflux(self):
        '''
        The number of fluxes
        '''
        return np.prod(self.shape)

    def __repr__(self):
<<<<<<< HEAD
        n = self.__class__.__name__.replace("Rainbow", "🌈")
=======
        '''
        How should this object be represented as a string?
        '''
        n = self.__class__.__name__.replace('Rainbow', '🌈')
>>>>>>> ba1f65e5
        return f"<{n}({self.nwave}w, {self.ntime}t)>"

    def __add__(self, object):
        """
        Add the flux of a rainbow and an input array (or another rainbow)
        and output in a new rainbow object.
        Currently only supports flux addition.

        Parameters
        ----------
        object : Array or float.
            Multiple options:
            1) float
            2) 1D array with same length as wavelength axis
            3) 1D array with same length as time axis
            4) 2D array with same shape as rainbow flux
            5) Rainbow object with same dimensions as self.

        Returns
        ----------
        rainbow : Rainbow() with the same parameters as self but with added
        flux.
        """

        # Create new Rainbow() to store results in.
        result = copy.deepcopy(self)

        try:  # Object is rainbow
            if np.array_equal(
                self.wavelike["wavelength"], object.wavelike["wavelength"]
            ) and np.array_equal(self.timelike["time"], object.timelike["time"]):
                result.fluxlike["flux"] += object.fluxlike["flux"]
            else:
                print("Objects do not share wavelength/time axes")
                return

        except AttributeError:  # Object is not rainbow

            if type(object) == float or type(object) == int:  # Float or integer.
                result.fluxlike["flux"] += object

            elif self.shape == object.shape:  # fluxlike
                result.fluxlike["flux"] += object

            elif len(object) == len(
                self.wavelike["wavelength"]
            ):  # Add along wavelength axis

                # Once again we flip the object to account for how wavelengths
                # is handled.  May be able to remove np.flip in future.
                result.fluxlike["flux"] += np.transpose(
                    [np.flip(object)] * self.shape[1]
                )

            elif len(object) == len(self.timelike["time"]):  # Add along time axis.
                result.fluxlike["flux"] += np.tile(object, (self.shape[0], 1))

            else:
                print("Invalid shape in addition: " + str(object.shape))
                return
        return result

    def __sub__(self, object):
        """
        Subtract the flux of a rainbow from an input array (or another rainbow)
        and output in a new rainbow object.
        Currently only supports flux subtraction.

        Parameters
        ----------
        object : Array or float.
            Multiple options:
            1) float
            2) 1D array with same length as wavelength axis
            3) 1D array with same length as time axis
            4) 2D array with same shape as rainbow flux
            5) Rainbow object with same dimensions as self.

        Returns
        ----------
        rainbow : Rainbow() with the same parameters as self but with subtracted
        flux.
        """

        # Create new Rainbow() to store results in.
        result = copy.deepcopy(self)

        try:  # Object is rainbow.
            if np.array_equal(
                self.wavelike["wavelength"], object.wavelike["wavelength"]
            ) and np.array_equal(self.timelike["time"], object.timelike["time"]):
                result.fluxlike["flux"] -= object.fluxlike["flux"]
            else:
                print("Objects do not share wavelength/time axes")
                return

        except AttributeError:

            if type(object) == float or type(object) == int:  # Float or integer.
                result.fluxlike["flux"] -= object

            elif self.shape == object.shape:  # fluxlike
                result.fluxlike["flux"] -= object

            elif len(object) == len(
                self.wavelike["wavelength"]
            ):  # Add along wavelength axis
                # Once again we flip the object to account for how wavelengths
                # is handled.  May be able to remove np.flip in future.
                result.fluxlike["flux"] -= np.transpose(
                    [np.flip(object)] * self.shape[1]
                )

            elif len(object) == len(self.timelike["time"]):  # Add along time axis.
                result.fluxlike["flux"] -= np.tile(object, (self.shape[0], 1))

            else:
                print("Invalid shape in subtraction: " + str(object.shape))
                return
        return result

    def __mul__(self, object):
        """
        Multiply the flux of a rainbow and an input array (or another rainbow)
        and output in a new rainbow object.
        Currently only supports flux multiplication.

        Parameters
        ----------
        object : Array or float.
            Multiple options:
            1) float
            2) 1D array with same length as wavelength axis
            3) 1D array with same length as time axis
            4) 2D array with same shape as rainbow flux
            5) Rainbow object with same dimensions as self.

        Returns
        ----------
        rainbow : Rainbow() with the same parameters as self but with multiplied
        flux.
        """

        # Create new Rainbow() to store results in.
        result = copy.deepcopy(self)

        try:  # Object is rainbow
            if np.array_equal(
                self.wavelike["wavelength"], object.wavelike["wavelength"]
            ) and np.array_equal(self.timelike["time"], object.timelike["time"]):
                result.fluxlike["flux"] *= object.fluxlike["flux"]
            else:
                print("Objects do not share wavelength/time axes")
                return

        except AttributeError:

            if type(object) == float or type(object) == int:  # Float or integer.
                result.fluxlike["flux"] *= object

            elif self.shape == object.shape:  # fluxlike
                result.fluxlike["flux"] *= object

            elif len(object) == len(
                self.wavelike["wavelength"]
            ):  # Add along wavelength axis
                # Once again we flip the object to account for how wavelengths
                # is handled.  May be able to remove np.flip in future.
                result.fluxlike["flux"] *= np.transpose(
                    [np.flip(object)] * self.shape[1]
                )

            elif len(object) == len(self.timelike["time"]):  # Add along time axis.
                result.fluxlike["flux"] *= np.tile(object, (self.shape[0], 1))

            else:
                print("Invalid shape in multiplication: " + str(object.shape))
                return
        return result

    def __truediv__(self, object):
        """
        Divide the flux of a rainbow and an input array (or another rainbow)
        and output in a new rainbow object.
        Currently only supports flux division.

        Parameters
        ----------
        object : Array or float.
            Multiple options:
            1) float
            2) 1D array with same length as wavelength axis
            3) 1D array with same length as time axis
            4) 2D array with same shape as rainbow flux
            5) Rainbow object with same dimensions as self.

        Returns
        ----------
        rainbow : Rainbow() with the same parameters as self but with divided
        flux.
        """

        # Create new Rainbow() to store results in.
        result = copy.deepcopy(self)

        try:  # Object is another rainbow.
            if np.array_equal(
                self.wavelike["wavelength"], object.wavelike["wavelength"]
            ) and np.array_equal(self.timelike["time"], object.timelike["time"]):
                result.fluxlike["flux"] /= object.fluxlike["flux"]
            else:
                print("Objects do not share wavelength/time axes")
                return

        except AttributeError:

            if type(object) == float or type(object) == int:  # float
                result.fluxlike["flux"] /= object

            elif self.shape == object.shape:  # fluxlike array
                result.fluxlike["flux"] /= object

            elif len(object) == len(
                self.wavelike["wavelength"]
            ):  # Add along wavelength axis
                # Once again we flip the object to account for how wavelengths
                # is handled.  May be able to remove np.flip in future.
                result.fluxlike["flux"] /= np.transpose(
                    [np.flip(object)] * self.shape[1]
                )

            elif len(object) == len(self.timelike["time"]):  # Add along time axis.
                result.fluxlike["flux"] /= np.tile(object, (self.shape[0], 1))

            else:
                print("Invalid shape in division: " + str(object.shape))
                return
        return result

    def bin(self, dt=None, time=None, R=None, dw=None, wavelength=None):
        """
        Bin the rainbow in wavelength and/or time.

        The time-setting order of precendence is
        [`time`, `dt`], meaning that if `time` is set,
        any values given for `dt` will be ignored.
        The wavelength-setting order of precendence is
        [`wavelength`, `dw`, `R`], meaning that if `wavelength`
        is set any values of `dw` or `R` will be ignored, and
        if `dw` is set any value of `R` will be ignored.

        Parameters
        ----------
        dt : astropy.units.Quantity
            The d(time) bin size for creating a grid
            that is uniform in linear space.
        time : array of astropy.units.Quantity
            An array of times, if you just want to give
            it an entirely custom array.
        R : float
            The spectral resolution for creating a grid
            that is uniform in logarithmic space.
        dw : astropy.units.Quantity
            The d(wavelength) bin size for creating a grid
            that is uniform in linear space.
        wavelength : array of astropy.units.Quantity
            An array of wavelengths, if you just want to give
            it an entirely custom array.
        """

        # self.speak(f'binning')

        # bin first in time
        binned_in_time = self.bin_in_time(dt=dt, time=time)

        # then bin in wavelength
        binned = binned_in_time.bin_in_wavelength(R=R, dw=dw, wavelength=wavelength)

        # return the binned object
        return binned

    def bin_in_time(self, dt=None, time=None):
        """
        Bin the rainbow in time.

        Parameters
        ----------
        dt : astropy.units.Quantity
            The d(time) bin size for creating a grid
            that is uniform in linear space.
        time : array of astropy.units.Quantity
            An array of times, if you just want to give
            it an entirely custom array.

        The time-setting order of precendence is:
            1) time
            2) dt
        """

        # if no bin information is provided, don't bin
        if (time is None) and (dt is None):
            return self

        # set up binning parameters
        binkw = dict(weighting="inversevariance", drop_nans=False)
        if time is not None:
            binkw["newx"] = time
            # self.speak(f'binning to time={time}')
        elif dt is not None:
            binkw["dx"] = dt
            # self.speak(f'binning to dt={dt}')

        # create a new, empty Rainbow
        new = Rainbow()

        # populate the wavelength information
        new.wavelike = {**self.wavelike}
        new.metadata['wscale'] = self.wscale

        # bin the time-like variables
        # TODO (add more careful treatment of uncertainty + DQ)
        new.timelike = {}
        for k in self.timelike:
            bt, bv = bintogrid(x=self.time, y=self.timelike[k], unc=None, **binkw)
            new.timelike[k] = bv
        new.timelike[k] = bt

        # bin the flux-like variables
        # TODO (add more careful treatment of uncertainty + DQ)
        # TODO (think about cleverer bintogrid for 2D arrays)
        new.fluxlike = {}
        for k in self.fluxlike:
            # self.speak(f" binning '{k}' in time")
            # self.speak(f"  original shape was {np.shape(self.fluxlike[k])}")
            for w in range(new.nwave):
                if self.uncertainty is None:
                    bt, bv = bintogrid(
                        x=self.time, y=self.fluxlike[k][w, :], unc=None, **binkw
                    )
                    bu = None
                else:
                    bt, bv, bu = bintogrid(
                        x=self.time,
                        y=self.fluxlike[k][w, :],
                        unc=self.uncertainty[w, :],
                        **binkw,
                    )

                if k not in new.fluxlike:
                    new_shape = (new.nwave, new.ntime)
                    new.fluxlike[k] = np.zeros(new_shape)
                    # TODO make this more robust to units

                if k == "uncertainty":
                    new.fluxlike[k][w, :] = bu
                else:
                    new.fluxlike[k][w, :] = bv
            # self.speak(f"  new shape is {np.shape(new.fluxlike[k])}")
        return new

    def bin_in_wavelength(self, R=None, dw=None, wavelength=None):
        """
        Bin the rainbow in wavelength.

        Parameters
        ----------
        R : float
            The spectral resolution for creating a grid
            that is uniform in logarithmic space.
        dw : astropy.units.Quantity
            The d(wavelength) bin size for creating a grid
            that is uniform in linear space.
        wavelength : array of astropy.units.Quantity
            An array of wavelengths, if you just want to give
            it an entirely custom array.

        The wavelength-setting order of precendence is:
            1) wavelength
            2) dw
            3) R
        """

        # if no bin information is provided, don't bin
        if (wavelength is None) and (dw is None) and (R is None):
            return self

        # set up binning parameters
        binkw = dict(weighting="inversevariance", drop_nans=False)
        if wavelength is not None:
            binning_function = bintogrid
            binkw["newx"] = wavelength
<<<<<<< HEAD

=======
>>>>>>> ba1f65e5
            wscale = "?"
            # self.speak(f'binning to wavelength={wavelength}')
        elif dw is not None:
            binning_function = bintogrid
            binkw["dx"] = dw
            wscale = "linear"
            # self.speak(f'binning to dw={dw}')
        elif R is not None:
            binning_function = bintoR
            binkw["R"] = R
            wscale = "log"
            # self.speak(f'binning to R={R}')

        # create a new, empty Rainbow
        new = Rainbow()

        # populate the time information
        new.timelike = {**self.timelike}

        # bin the time-like variables
        # TODO (add more careful treatment of uncertainty + DQ)
        new.wavelike = {}
        for k in self.wavelike:
            bt, bv = binning_function(
                x=self.wavelength, y=self.wavelike[k], unc=None, **binkw
            )
            new.wavelike[k] = bv
        new.wavelike[k] = bt

        # bin the flux-like variables
        # TODO (add more careful treatment of uncertainty + DQ)
        # TODO (think about cleverer bintogrid for 2D arrays)
        new.fluxlike = {}
        for k in self.fluxlike:
            # self.speak(f" binning '{k}' in wavelength")
            # self.speak(f"  original shape was {np.shape(self.fluxlike[k])}")
            for t in range(new.ntime):
                if self.uncertainty is None:
                    bt, bv = binning_function(
                        x=self.wavelength, y=self.fluxlike[k][:, t], unc=None, **binkw
                    )
                    bu = None
                else:
                    bt, bv, bu = binning_function(
                        x=self.wavelength,
                        y=self.fluxlike[k][:, t],
                        unc=self.uncertainty[:, t],
                        **binkw,
                    )

                if k not in new.fluxlike:
                    new_shape = (new.nwave, new.ntime)
                    new.fluxlike[k] = np.zeros(new_shape)
                    # TODO make this more robust to units

                if k == "uncertainty":
                    new.fluxlike[k][:, t] = bu
                else:
                    new.fluxlike[k][:, t] = bv
<<<<<<< HEAD
            # self.speak(f"  new shape is {np.shape(new.fluxlike[k])}")
        new.wscale = wscale
=======
            #self.speak(f"  new shape is {np.shape(new.fluxlike[k])}")
        new.metadata['wscale'] = wscale
>>>>>>> ba1f65e5
        return new

    def imshow(
        self,
        ax=None,
        quantity="flux",
        w_unit="micron",
        t_unit="hour",
        aspect="auto",
        colorbar=True,
        origin="upper",
        **kw,
    ):
        """
        imshow flux as a function of time (x = time, y = wavelength, color = flux).

        Parameters
        ----------
        ax : matplotlib.axes.Axes
            The axes into which to make this plot.
        w_unit : str, astropy.unit.Unit
            The unit for plotting wavelengths.
        t_unit : str, astropy.unit.Unit
            The unit for plotting times.

        """
<<<<<<< HEAD

        # self.speak(f'imshowing')

=======

        # self.speak(f'imshowing')
>>>>>>> ba1f65e5
        if ax is None:
            ax = plt.gca()

        w_unit, t_unit = u.Unit(w_unit), u.Unit(t_unit)

        if self.wscale == "linear":
            extent = [
                (min(self.time) / t_unit).decompose(),
                (max(self.time) / t_unit).decompose(),
                (min(self.wavelength) / w_unit).decompose(),
                (max(self.wavelength) / w_unit).decompose(),
            ]
        elif self.wscale == "log":
            extent = [
                (min(self.time) / t_unit).decompose(),
                (max(self.time) / t_unit).decompose(),
                np.log10(min(self.wavelength) / w_unit),
                np.log10(max(self.wavelength) / w_unit),
            ]
        else:
            raise RuntimeError("Can't imshow without knowing wscale.")

        with quantity_support():
            plt.sca(ax)
            plt.imshow(
                self.fluxlike[quantity],
                extent=extent,
                aspect=aspect,
                origin=origin,
                **kw,
            )
            if self.wscale == "linear":
                plt.ylabel(f"Wavelength ({w_unit.to_string('latex_inline')})")
            elif self.wscale == "log":
                plt.ylabel(
                    r"log$_{10}$" + f"[Wavelength/({w_unit.to_string('latex_inline')})]"
                )
            plt.xlabel(f"Time ({t_unit.to_string('latex_inline')})")
            if colorbar:
                plt.colorbar(ax=ax)
        return ax

    def plot(self, ax=None, spacing=None, plotkw={}, fontkw={}):
        """
        Plot

        Returns
        -------
        None.

        """
        from chromatic import viz

        viz.wavelength_plot(
            self.flux,
            self.time,
            self.wavelength,
            step_size=spacing,
            ax=ax,
            plotkw={},
            fontkw={},
        )<|MERGE_RESOLUTION|>--- conflicted
+++ resolved
@@ -7,7 +7,8 @@
     """
     Rainbow objects represent the flux of an object as a function of both wavelength and time.
     """
-    _core_dictionaries = ['fluxlike', 'timelike', 'wavelike', 'metadata']
+
+    _core_dictionaries = ["fluxlike", "timelike", "wavelike", "metadata"]
 
     def __init__(self, wavelength=None, time=None, flux=None, uncertainty=None, **kw):
         """
@@ -41,26 +42,16 @@
         self.fluxlike["flux"] = flux
         self.fluxlike["uncertainty"] = uncertainty
 
-<<<<<<< HEAD
-    @property
-    def _nametag(self):
-        return f"🌈({self.nwave}w, {self.ntime}t)"
-
-    @property
-    def wavelength(self):
-        return self.wavelike["wavelength"]
-=======
         self._guess_wscale()
->>>>>>> ba1f65e5
 
     def _guess_wscale(self):
-        '''
+        """
         Try to guess the wscale from the wavelengths.
-        '''
+        """
 
         # give up if there's no wavelength array
         if self.wavelength is None:
-            return '?'
+            return "?"
 
         # calculate difference arrays
         w = self.wavelength.value
@@ -69,14 +60,14 @@
 
         # test the three options
         if np.all(dw == dw[0]):
-            self.metadata['wscale'] = 'linear'
+            self.metadata["wscale"] = "linear"
         elif np.all(dlogw == dlogw[0]):
-            self.metadata['wscale'] = 'log'
+            self.metadata["wscale"] = "log"
         else:
-            self.metadata['wscale'] = '?'
+            self.metadata["wscale"] = "?"
 
     def __getattr__(self, key):
-        '''
+        """
         If an attribute/method isn't explicitly defined,
         try to pull it from one of the core dictionaries.
 
@@ -91,7 +82,7 @@
         ----------
         key : str
             The attribute we're trying to get.
-        '''
+        """
         if key not in self._core_dictionaries:
             for dictionary_name in self._core_dictionaries:
                 try:
@@ -106,24 +97,24 @@
 
     @property
     def _nametag(self):
-        '''
+        """
         This short phrase will preface everything
         said with `self.speak()`.
-        '''
-        return f'🌈({self.nwave}w, {self.ntime}t)'
+        """
+        return f"🌈({self.nwave}w, {self.ntime}t)"
 
     @property
     def shape(self):
-        '''
+        """
         The shape of the flux array (nwave, ntime)
-        '''
+        """
         return (self.nwave, self.ntime)
 
     @property
     def nwave(self):
-        '''
+        """
         The number of wavelengths
-        '''
+        """
         if self.wavelength is None:
             return 0
         else:
@@ -131,9 +122,9 @@
 
     @property
     def ntime(self):
-        '''
+        """
         The number of times
-        '''
+        """
         if self.time is None:
             return 0
         else:
@@ -141,20 +132,16 @@
 
     @property
     def nflux(self):
-        '''
+        """
         The number of fluxes
-        '''
+        """
         return np.prod(self.shape)
 
     def __repr__(self):
-<<<<<<< HEAD
+        """
+        How should this object be represented as a string?
+        """
         n = self.__class__.__name__.replace("Rainbow", "🌈")
-=======
-        '''
-        How should this object be represented as a string?
-        '''
-        n = self.__class__.__name__.replace('Rainbow', '🌈')
->>>>>>> ba1f65e5
         return f"<{n}({self.nwave}w, {self.ntime}t)>"
 
     def __add__(self, object):
@@ -472,7 +459,7 @@
 
         # populate the wavelength information
         new.wavelike = {**self.wavelike}
-        new.metadata['wscale'] = self.wscale
+        new.metadata["wscale"] = self.wscale
 
         # bin the time-like variables
         # TODO (add more careful treatment of uncertainty + DQ)
@@ -546,10 +533,6 @@
         if wavelength is not None:
             binning_function = bintogrid
             binkw["newx"] = wavelength
-<<<<<<< HEAD
-
-=======
->>>>>>> ba1f65e5
             wscale = "?"
             # self.speak(f'binning to wavelength={wavelength}')
         elif dw is not None:
@@ -609,13 +592,8 @@
                     new.fluxlike[k][:, t] = bu
                 else:
                     new.fluxlike[k][:, t] = bv
-<<<<<<< HEAD
             # self.speak(f"  new shape is {np.shape(new.fluxlike[k])}")
-        new.wscale = wscale
-=======
-            #self.speak(f"  new shape is {np.shape(new.fluxlike[k])}")
-        new.metadata['wscale'] = wscale
->>>>>>> ba1f65e5
+        new.metadata["wscale"] = wscale
         return new
 
     def imshow(
@@ -642,14 +620,8 @@
             The unit for plotting times.
 
         """
-<<<<<<< HEAD
 
         # self.speak(f'imshowing')
-
-=======
-
-        # self.speak(f'imshowing')
->>>>>>> ba1f65e5
         if ax is None:
             ax = plt.gca()
 
