from ..rainbows import *
from .setup_tests import *

def test_basic_rainbow():

    nw, nt = 20, 40
    r = Rainbow(
        wavelength=np.linspace(0.5, 5, nw) * u.micron,
        time=np.linspace(-1, 1, nt) * u.hour,
        flux=np.ones((nw, nt)),
    )

    assert r.shape == (nw, nt)
    assert r.nwave == nw
    assert r.ntime == nt
    assert r.nflux == nw * nt


def test_bin_in_time():

    s = SimulatedRainbow(dt=5 * u.minute, signal_to_noise=100)
    b = s.bin_in_time(dt=1 * u.hour)
    assert b.ntime < s.ntime

    assert s.bin_in_time(dt=None, time=None) == s

    fi, ax = plt.subplots(2, 1, sharex=True)
    imshowkw = dict(vmin=0.98, vmax=1.02)
    s.imshow(ax=ax[0], **imshowkw)
    b.imshow(ax=ax[1], **imshowkw)
    plt.savefig(os.path.join(test_directory, 'imshow-bin-time-demonstration.pdf'))


def test_bin_in_wavelength():

    s = SimulatedRainbow(dw=50 * u.nm)
    b = s.bin_in_wavelength(dw=500 * u.nm)
    assert b.nwave < s.nwave

    assert s.bin_in_wavelength(R=None, dw=None, wavelength=None) == s

    fi, ax = plt.subplots(2, 1, sharex=True)
    imshowkw = dict(vmin=0.98, vmax=1.02)
    s.imshow(ax=ax[0], **imshowkw)
    b.imshow(ax=ax[1], **imshowkw)
    plt.savefig(os.path.join(test_directory, 'imshow-bin-wavelength-demonstration.pdf'))


def test_bin():

    s = SimulatedRainbow(dt=10 * u.minute, R=25)
    b = s.bin(dt=0.5 * u.hour, dw=0.5 * u.micron)
    assert b.nwave < s.nwave
    assert b.ntime < s.ntime

    assert s.bin(dw=None, dt=None, R=None, time=None, wavelength=None) == s

    fi, ax = plt.subplots(2, 1, sharex=True)
    imshowkw = dict(vmin=0.98, vmax=1.02)
    s.imshow(ax=ax[0], **imshowkw)
    plt.title("Unbinned")
    b.imshow(ax=ax[1], **imshowkw)
    plt.title("Binned")
    plt.tight_layout()
<<<<<<< HEAD
    plt.show()


def test_rainbow_operations():
    nw, nt = 20, 40
    a = Rainbow(
        wavelength=np.linspace(0.5, 5, nw) * u.micron,
        time=np.linspace(-1, 1, nt) * u.hour,
        flux=np.ones((nw, nt)),
    )

    b = Rainbow(
        wavelength=np.linspace(0.5, 5, nw) * u.micron,
        time=np.linspace(-1, 1, nt) * u.hour,
        flux=np.zeros((nw, nt)) + 0.1,
    )

    wl_like = np.linspace(-0.01, 0.01, nw)
    t_like = np.linspace(-0.01, 0.01, nt)
    fx_like = np.ones(a.shape)

    assert (a + b).fluxlike["flux"][0][0] == 1.1
    assert (a + wl_like).fluxlike["flux"][0][0] == 1.01
    assert (a + t_like).fluxlike["flux"][0][0] == 0.99
    assert (a + fx_like).fluxlike["flux"][0][0] == 2
    assert (a + 1).fluxlike["flux"][0][0] == 2

    assert (a - b).fluxlike["flux"][0][0] == 0.9
    assert (a - wl_like).fluxlike["flux"][0][0] == 0.99
    assert (a - t_like).fluxlike["flux"][0][0] == 1.01
    assert (a - fx_like).fluxlike["flux"][0][0] == 0
    assert (a - 1).fluxlike["flux"][0][0] == 0

    assert (a * b).fluxlike["flux"][0][0] == 0.1
    assert (a * wl_like).fluxlike["flux"][0][0] == 0.01
    assert (a * t_like).fluxlike["flux"][0][0] == -0.01
    assert (a * fx_like).fluxlike["flux"][0][0] == 1
    assert (a * 1).fluxlike["flux"][0][0] == 1

    assert (a / b).fluxlike["flux"][0][0] == 1 / 0.1
    assert (a / wl_like).fluxlike["flux"][0][0] == 1 / 0.01
    assert (a / t_like).fluxlike["flux"][0][0] == 1 / -0.01
    assert (a / fx_like).fluxlike["flux"][0][0] == 1
    assert (a / 1).fluxlike["flux"][0][0] == 1
=======
    plt.savefig(os.path.join(test_directory, 'imshow-bin-demonstration.pdf'))
>>>>>>> 3abc265f
<|MERGE_RESOLUTION|>--- conflicted
+++ resolved
@@ -1,5 +1,6 @@
 from ..rainbows import *
 from .setup_tests import *
+
 
 def test_basic_rainbow():
 
@@ -28,7 +29,7 @@
     imshowkw = dict(vmin=0.98, vmax=1.02)
     s.imshow(ax=ax[0], **imshowkw)
     b.imshow(ax=ax[1], **imshowkw)
-    plt.savefig(os.path.join(test_directory, 'imshow-bin-time-demonstration.pdf'))
+    plt.savefig(os.path.join(test_directory, "imshow-bin-time-demonstration.pdf"))
 
 
 def test_bin_in_wavelength():
@@ -43,7 +44,7 @@
     imshowkw = dict(vmin=0.98, vmax=1.02)
     s.imshow(ax=ax[0], **imshowkw)
     b.imshow(ax=ax[1], **imshowkw)
-    plt.savefig(os.path.join(test_directory, 'imshow-bin-wavelength-demonstration.pdf'))
+    plt.savefig(os.path.join(test_directory, "imshow-bin-wavelength-demonstration.pdf"))
 
 
 def test_bin():
@@ -62,8 +63,7 @@
     b.imshow(ax=ax[1], **imshowkw)
     plt.title("Binned")
     plt.tight_layout()
-<<<<<<< HEAD
-    plt.show()
+    plt.savefig(os.path.join(test_directory, "imshow-bin-demonstration.pdf"))
 
 
 def test_rainbow_operations():
@@ -106,7 +106,4 @@
     assert (a / wl_like).fluxlike["flux"][0][0] == 1 / 0.01
     assert (a / t_like).fluxlike["flux"][0][0] == 1 / -0.01
     assert (a / fx_like).fluxlike["flux"][0][0] == 1
-    assert (a / 1).fluxlike["flux"][0][0] == 1
-=======
-    plt.savefig(os.path.join(test_directory, 'imshow-bin-demonstration.pdf'))
->>>>>>> 3abc265f
+    assert (a / 1).fluxlike["flux"][0][0] == 1