# basics
import numpy as np
import matplotlib.pyplot as plt
<<<<<<< HEAD
import matplotlib
import copy, pkg_resources, os, glob, warnings
=======
import copy, pkg_resources, os, glob, fnmatch, pickle
>>>>>>> 6e76f5f8
from tqdm import tqdm

import warnings, textwrap


def custom_formatwarning(message, *args, **kwargs):
    # ignore everything except the message
    return f"\n🌈 Warning: {textwrap.dedent(str(message))}"


warnings.formatwarning = custom_formatwarning

# astropy
from astropy.io import ascii, fits
import astropy.units as u
import astropy.constants as con
from astropy.visualization import quantity_support

# slightly fancier visualization tools
from matplotlib.gridspec import GridSpec, GridSpecFromSubplotSpec

from scipy.interpolate import interp1d

# For modelling transits.
import batman

# define a driectory where we can put any necessary data files
data_directory = pkg_resources.resource_filename("chromatic", "data")<|MERGE_RESOLUTION|>--- conflicted
+++ resolved
@@ -1,12 +1,7 @@
 # basics
 import numpy as np
 import matplotlib.pyplot as plt
-<<<<<<< HEAD
-import matplotlib
-import copy, pkg_resources, os, glob, warnings
-=======
 import copy, pkg_resources, os, glob, fnmatch, pickle
->>>>>>> 6e76f5f8
 from tqdm import tqdm
 
 import warnings, textwrap
