--- conflicted
+++ resolved
@@ -3,12 +3,8 @@
 *.mp4
 *.png
 *.pdf
-<<<<<<< HEAD
 *.dat
-
-=======
 sandbox/
->>>>>>> 9bad0b64
 
 # Byte-compiled / optimized / DLL files
 __pycache__/
